--- conflicted
+++ resolved
@@ -518,17 +518,14 @@
         }
 
         if (distance > kPositionTolerance || axisAlignment < kAxisTolerance) {
-<<<<<<< HEAD
             __android_log_print(ANDROID_LOG_ERROR, kTag,
                                 "Constraint between '%s' and '%s' violated (distance %.6f, axis %.6f)",
                                 anchors_[pair.partA].name.c_str(), anchors_[pair.partB].name.c_str(),
                                 distance, axisAlignment);
-=======
             __android_log_assert("constraint", kTag,
                                  "Constraint between '%s' and '%s' violated (distance %.6f, axis %.6f)",
                                  anchors_[pair.partA].name.c_str(), anchors_[pair.partB].name.c_str(),
                                  distance, axisAlignment);
->>>>>>> dc2f35fc
         }
     }
 }
